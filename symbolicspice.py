--- conflicted
+++ resolved
@@ -295,10 +295,6 @@
         self.sympyExpr = sp.Poly(self.b, sp.symbols('s')) / sp.Poly(self.a, sp.symbols('s'))
         return self
 
-<<<<<<< HEAD
-=======
-    
->>>>>>> 3974f1e9
     def numerical_analog_filter_coefficients(self, component_values=None, combination='all'):
         """
         Return the numerical coefficients `b_num` and `a_num` of the analog filter transfer function.
@@ -320,12 +316,20 @@
             * If component_values is a dictionary with multiple keys and with their associated 1D array key values,
             the function will return the a and b numerical coefficients for each combination of values in a (N+1)-D array,
             where N is the number of keys in the dictionary.
-
-<<<<<<< HEAD
+        Parameters
+        ----------
+        component_values : {None, dict}, optional
+            A dictionary of component values. The keys are the component symbols, and the values are the component values.
+            * If component_values is None, the default values of the components set in the Circuit object will be used.
+            
+            * If component_values is a dictionary with one key and a 1D array key values, 
+            the function will return the a and b numerical coefficients for each value of the array, in a 2D array.
+            
+            * If component_values is a dictionary with multiple keys and with their associated 1D array key values,
+            the function will return the a and b numerical coefficients for each combination of values in a (N+1)-D array,
+            where N is the number of keys in the dictionary.
+
         combination : {'all', 'sequential'}, optional
-=======
-        combinations : {'all', 'sequential'}, optional
->>>>>>> 3974f1e9
             * If the `component_values` dictionary has multiple keys, the 'combinations' argument specifies how to combine the values.
             * If the `component_values` dictionary has only one key, the 'combinations' argument is ignored 
             (for the moment not really, but it should works with 'all' or 'sequential' for one key too, even if it's not optimal)
@@ -345,10 +349,7 @@
         a_num : list
             The denominator coefficients of the transfer function.
         """
-<<<<<<< HEAD
-
-=======
->>>>>>> 3974f1e9
+
         if self.b is None or self.a is None:
             self.b, self.a = self.symbolic_analog_filter_coefficients()
         
@@ -365,7 +366,13 @@
                 # Generate all combinations of provided component values
                 #reorder the components values in an increasing order of the len of the values array ? Don't know... If so :
                 #component_values = {key: value for key, value in sorted(component_values.items(), key=lambda item: len(item[1]))}
-
+            if combination == 'all':
+                # Generate all combinations of provided component values
+                #reorder the components values in an increasing order of the len of the values array ? Don't know... If so :
+                #component_values = {key: value for key, value in sorted(component_values.items(), key=lambda item: len(item[1]))}
+
+                keys, values = zip(*component_values.items())
+                combinations = list(itertools.product(*values))
                 keys, values = zip(*component_values.items())
                 combinations = list(itertools.product(*values))
 
@@ -378,7 +385,18 @@
                         if str(component.symbol) in keys else component.value 
                         for component in self.components
                     }
-
+                b_num = []
+                a_num = []
+                
+                for combination in combinations:
+                    substitutions = {
+                        component.symbol: combination[keys.index(str(component.symbol))] 
+                        if str(component.symbol) in keys else component.value 
+                        for component in self.components
+                    }
+
+                    b_num_temp = [float(coeff.subs(substitutions)) for coeff in self.b]
+                    a_num_temp = [float(coeff.subs(substitutions)) for coeff in self.a]
                     b_num_temp = [float(coeff.subs(substitutions)) for coeff in self.b]
                     a_num_temp = [float(coeff.subs(substitutions)) for coeff in self.a]
 
@@ -387,16 +405,17 @@
                 
                 # Reshape the results
                 shape = [len(values) for values in component_values.values()] + [len(self.b)]
+                    b_num.append(b_num_temp)
+                    a_num.append(a_num_temp)
+                
+                # Reshape the results
+                shape = [len(values) for values in component_values.values()] + [len(self.b)]
 
                 b_num = np.array(b_num).reshape(shape)
                 a_num = np.array(a_num).reshape(shape)
             
                 return b_num, a_num
-<<<<<<< HEAD
                 
-=======
-
->>>>>>> 3974f1e9
             elif combination == 'sequential':
                 keys, values = zip(*component_values.items())
 
